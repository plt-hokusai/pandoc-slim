--- conflicted
+++ resolved
@@ -18,13 +18,8 @@
                  this library. It can read markdown and (subsets of)
                  reStructuredText, HTML, and LaTeX, and it can write
                  markdown, reStructuredText, HTML, LaTeX, ConTeXt, Docbook,
-<<<<<<< HEAD
-                 OpenDocument, ODT, RTF, MediaWiki, groff man pages, EPUB,
-                 and S5 and Slidy HTML slide shows.
-=======
-                 OpenDocument, ODT, RTF, MediaWiki, Textile, groff man pages, and
-                 S5 HTML slide shows.
->>>>>>> 71c9316a
+                 OpenDocument, ODT, RTF, MediaWiki, Textile, groff man pages,
+                 EPUB, and S5 and Slidy HTML slide shows.
                  .
                  Pandoc extends standard markdown syntax with footnotes,
                  embedded LaTeX, definition lists, tables, and other
@@ -47,11 +42,8 @@
                  templates/man.template, templates/markdown.template,
                  templates/rst.template, templates/plain.template,
                  templates/mediawiki.template, templates/rtf.template,
-<<<<<<< HEAD
                  templates/s5.template, templates/slidy.template,
-=======
                  templates/textile.template
->>>>>>> 71c9316a
                  -- data for ODT writer
                  reference.odt,
                  -- stylesheet for EPUB writer
