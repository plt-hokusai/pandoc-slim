--- conflicted
+++ resolved
@@ -414,13 +414,10 @@
   , ("sim", lit "~")
   , ("label", unlessParseRaw >> (inBrackets <$> tok))
   , ("ref", unlessParseRaw >> (inBrackets <$> tok))
-<<<<<<< HEAD
   , ("noindent", unlessParseRaw >> return mempty)
   , ("textgreek", tok)
-=======
   , ("sep", lit ",")
-  , ("cref", unlessParseRaw >> (inBrackets <$> tok))
->>>>>>> 678aa315
+  , ("cref", unlessParseRaw >> (inBrackets <$> tok))  -- from cleveref.sty
   , ("(", mathInline $ manyTill anyChar (try $ string "\\)"))
   , ("[", mathDisplay $ manyTill anyChar (try $ string "\\]"))
   , ("ensuremath", mathInline $ braced)
